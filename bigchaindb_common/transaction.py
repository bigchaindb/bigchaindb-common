--- conflicted
+++ resolved
@@ -828,7 +828,6 @@
         return inputs
 
     def add_fulfillment(self, fulfillment):
-<<<<<<< HEAD
         """Adds a Fulfillment to a Transaction's list of Fulfillments.
 
             Args:
@@ -836,12 +835,9 @@
                     Fulfillment`): A Fulfillment to be added to the
                     Transaction.
         """
-        if (fulfillment is not None and not
-                isinstance(fulfillment, Fulfillment)):
-            raise TypeError('`fulfillment` must be a Fulfillment instance or '
-                            'None')
-        else:
-            self.fulfillments.append(fulfillment)
+        if not isinstance(fulfillment, Fulfillment):
+            raise TypeError('`fulfillment` must be a Fulfillment instance')
+        self.fulfillments.append(fulfillment)
 
     def add_condition(self, condition):
         """Adds a Condition to a Transaction's list of Conditions.
@@ -851,15 +847,7 @@
                     Condition`): A Condition to be added to the
                     Transaction.
         """
-        if condition is not None and not isinstance(condition, Condition):
-=======
-        if not isinstance(fulfillment, Fulfillment):
-            raise TypeError('`fulfillment` must be a Fulfillment instance')
-        self.fulfillments.append(fulfillment)
-
-    def add_condition(self, condition):
         if not isinstance(condition, Condition):
->>>>>>> 8e93879e
             raise TypeError('`condition` must be a Condition instance or None')
         self.conditions.append(condition)
 
